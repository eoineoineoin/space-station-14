using System.Linq;
using Content.Server.Administration.Logs;
using Content.Server.Popups;
using Content.Server.UserInterface;
using Content.Shared.Database;
using Content.Shared.Examine;
using Content.Shared.IdentityManagement;
using Content.Shared.Interaction;
using Content.Shared.Paper;
using Content.Shared.Tag;
using Robust.Server.GameObjects;
using Robust.Server.Player;
using Robust.Shared.Player;
using Robust.Shared.Utility;
using Robust.Shared.Audio;
using static Content.Shared.Paper.SharedPaperComponent;

namespace Content.Server.Paper
{
    public sealed class PaperSystem : EntitySystem
    {
        [Dependency] private readonly IAdminLogManager _adminLogger = default!;
        [Dependency] private readonly SharedAppearanceSystem _appearance = default!;
        [Dependency] private readonly SharedInteractionSystem _interaction = default!;
        [Dependency] private readonly PopupSystem _popupSystem = default!;
        [Dependency] private readonly TagSystem _tagSystem = default!;
        [Dependency] private readonly UserInterfaceSystem _uiSystem = default!;
        [Dependency] private readonly MetaDataSystem _metaSystem = default!;
        [Dependency] private readonly SharedAudioSystem _audio = default!;

        public override void Initialize()
        {
            base.Initialize();

            SubscribeLocalEvent<PaperComponent, ComponentInit>(OnInit);
            SubscribeLocalEvent<PaperComponent, BeforeActivatableUIOpenEvent>(BeforeUIOpen);
            SubscribeLocalEvent<PaperComponent, ExaminedEvent>(OnExamined);
            SubscribeLocalEvent<PaperComponent, InteractUsingEvent>(OnInteractUsing);
            SubscribeLocalEvent<PaperComponent, PaperInputTextMessage>(OnInputTextMessage);

            SubscribeLocalEvent<ActivateOnPaperOpenedComponent, PaperWriteEvent>(OnPaperWrite);

            SubscribeLocalEvent<PaperComponent, MapInitEvent>(OnMapInit);
        }

        private void OnMapInit(EntityUid uid, PaperComponent paperComp, MapInitEvent args)
        {
            if (!string.IsNullOrEmpty(paperComp.Content))
            {
                paperComp.Content = Loc.GetString(paperComp.Content);
            }
        }

        private void OnInit(EntityUid uid, PaperComponent paperComp, ComponentInit args)
        {
            paperComp.Mode = PaperAction.Read;
            UpdateUserInterface(uid, paperComp);

            if (TryComp<AppearanceComponent>(uid, out var appearance))
            {
                if (paperComp.Content != "")
                    _appearance.SetData(uid, PaperVisuals.Status, PaperStatus.Written, appearance);

                if (paperComp.StampState != null)
                    _appearance.SetData(uid, PaperVisuals.Stamp, paperComp.StampState, appearance);
            }

        }

        private void BeforeUIOpen(EntityUid uid, PaperComponent paperComp, BeforeActivatableUIOpenEvent args)
        {
            paperComp.Mode = PaperAction.Read;

            if (!TryComp<ActorComponent>(args.User, out var actor))
                return;

            UpdateUserInterface(uid, paperComp, actor.PlayerSession);
        }

        private void OnExamined(EntityUid uid, PaperComponent paperComp, ExaminedEvent args)
        {
            if (!args.IsInDetailsRange)
                return;

            if (paperComp.Content != "")
                args.PushMarkup(
                    Loc.GetString(
                        "paper-component-examine-detail-has-words", ("paper", uid)
                    )
                );

            if (paperComp.StampedBy.Count > 0)
            {
<<<<<<< HEAD
                string commaSeparated = string.Join(", ", paperComp.StampedBy.Select(s => Loc.GetString(s.StampedName)));
=======
                var commaSeparated = string.Join(", ", paperComp.StampedBy);
>>>>>>> ee4809a2
                args.PushMarkup(
                    Loc.GetString(
                        "paper-component-examine-detail-stamped-by", ("paper", uid), ("stamps", commaSeparated))
                );
            }
        }

        private void OnInteractUsing(EntityUid uid, PaperComponent paperComp, InteractUsingEvent args)
        {
            if (_tagSystem.HasTag(args.Used, "Write") && paperComp.StampedBy.Count == 0)
            {
                var writeEvent = new PaperWriteEvent(uid, args.User);
                RaiseLocalEvent(args.Used, ref writeEvent);
                if (!TryComp<ActorComponent>(args.User, out var actor))
                    return;

                paperComp.Mode = PaperAction.Write;
                _uiSystem.TryOpen(uid, PaperUiKey.Key, actor.PlayerSession);
                UpdateUserInterface(uid, paperComp, actor.PlayerSession);
                return;
            }

            // If a stamp, attempt to stamp paper
            if (TryComp<StampComponent>(args.Used, out var stampComp) && TryStamp(uid, GetStampInfo(stampComp), stampComp.StampState, paperComp))
            {
                // successfully stamped, play popup
<<<<<<< HEAD
                var stampPaperOtherMessage = Loc.GetString("paper-component-action-stamp-paper-other",
                        ("user", Identity.Entity(args.User, EntityManager)),
                        ("target", Identity.Entity(args.Target, EntityManager)),
                        ("stamp", args.Used));

                _popupSystem.PopupEntity(stampPaperOtherMessage, args.User, Filter.PvsExcept(args.User, entityManager: EntityManager), true);
                var stampPaperSelfMessage = Loc.GetString("paper-component-action-stamp-paper-self",
                        ("target", Identity.Entity(args.Target, EntityManager)),
                        ("stamp", args.Used));
=======
                var stampPaperOtherMessage = Loc.GetString("paper-component-action-stamp-paper-other", ("user", Identity.Entity(args.User, EntityManager)), ("target", Identity.Entity(args.Target, EntityManager)), ("stamp", args.Used));
                _popupSystem.PopupEntity(stampPaperOtherMessage, args.User, Filter.PvsExcept(args.User, entityManager: EntityManager), true);

                var stampPaperSelfMessage = Loc.GetString("paper-component-action-stamp-paper-self", ("target", Identity.Entity(args.Target, EntityManager)), ("stamp", args.Used));
>>>>>>> ee4809a2
                _popupSystem.PopupEntity(stampPaperSelfMessage, args.User, args.User);

                _audio.PlayPvs(stampComp.Sound, uid);

                UpdateUserInterface(uid, paperComp);
            }
        }

        private StampDisplayInfo GetStampInfo(StampComponent stamp)
        {
            return new StampDisplayInfo {
                StampedName = stamp.StampedName,
                StampedColor = stamp.StampedColor
            };
        }

        private void OnInputTextMessage(EntityUid uid, PaperComponent paperComp, PaperInputTextMessage args)
        {
            if (string.IsNullOrEmpty(args.Text))
                return;

            var text = FormattedMessage.EscapeText(args.Text);

            if (text.Length + paperComp.Content.Length <= paperComp.ContentSize)
                paperComp.Content = text;

            if (TryComp<AppearanceComponent>(uid, out var appearance))
                _appearance.SetData(uid, PaperVisuals.Status, PaperStatus.Written, appearance);

            if (TryComp<MetaDataComponent>(uid, out var meta))
                _metaSystem.SetEntityDescription(uid, "", meta);

            if (args.Session.AttachedEntity != null)
                _adminLogger.Add(LogType.Chat, LogImpact.Low,
                    $"{ToPrettyString(args.Session.AttachedEntity.Value):player} has written on {ToPrettyString(uid):entity} the following text: {args.Text}");

            paperComp.Mode = PaperAction.Read;
            UpdateUserInterface(uid, paperComp);
        }

        private void OnPaperWrite(EntityUid uid, ActivateOnPaperOpenedComponent comp, ref PaperWriteEvent args)
        {
            _interaction.UseInHandInteraction(args.User, uid);
        }

        /// <summary>
        ///     Accepts the name and state to be stamped onto the paper, returns true if successful.
        /// </summary>
        public bool TryStamp(EntityUid uid, StampDisplayInfo stampInfo, string spriteStampState, PaperComponent? paperComp = null)
        {
            if (!Resolve(uid, ref paperComp))
                return false;

            if (!paperComp.StampedBy.Contains(stampInfo))
            {
                paperComp.StampedBy.Add(stampInfo);
                if (paperComp.StampState == null && TryComp<AppearanceComponent>(uid, out var appearance))
                {
                    paperComp.StampState = spriteStampState;
                    // Would be nice to be able to display multiple sprites on the paper
                    // but most of the existing images overlap
                    _appearance.SetData(uid, PaperVisuals.Stamp, paperComp.StampState, appearance);
                }
            }
            return true;
        }

        public void SetContent(EntityUid uid, string content, PaperComponent? paperComp = null)
        {
            if (!Resolve(uid, ref paperComp))
                return;

            paperComp.Content = content + '\n';
            UpdateUserInterface(uid, paperComp);

            if (!TryComp<AppearanceComponent>(uid, out var appearance))
                return;

            var status = string.IsNullOrWhiteSpace(content)
                ? PaperStatus.Blank
                : PaperStatus.Written;

            _appearance.SetData(uid, PaperVisuals.Status, status, appearance);
        }

        public void UpdateUserInterface(EntityUid uid, PaperComponent? paperComp = null, IPlayerSession? session = null)
        {
            if (!Resolve(uid, ref paperComp))
                return;

            if (_uiSystem.TryGetUi(uid, PaperUiKey.Key, out var bui))
                UserInterfaceSystem.SetUiState(bui, new PaperBoundUserInterfaceState(paperComp.Content, paperComp.StampedBy, paperComp.Mode), session);
        }
    }

    /// <summary>
    /// Event fired when using a pen on paper, opening the UI.
    /// </summary>
    [ByRefEvent]
    public record struct PaperWriteEvent(EntityUid User, EntityUid Paper);
}<|MERGE_RESOLUTION|>--- conflicted
+++ resolved
@@ -91,11 +91,7 @@
 
             if (paperComp.StampedBy.Count > 0)
             {
-<<<<<<< HEAD
-                string commaSeparated = string.Join(", ", paperComp.StampedBy.Select(s => Loc.GetString(s.StampedName)));
-=======
-                var commaSeparated = string.Join(", ", paperComp.StampedBy);
->>>>>>> ee4809a2
+                var commaSeparated = string.Join(", ", paperComp.StampedBy.Select(s => Loc.GetString(s.StampedName)));
                 args.PushMarkup(
                     Loc.GetString(
                         "paper-component-examine-detail-stamped-by", ("paper", uid), ("stamps", commaSeparated))
@@ -122,7 +118,6 @@
             if (TryComp<StampComponent>(args.Used, out var stampComp) && TryStamp(uid, GetStampInfo(stampComp), stampComp.StampState, paperComp))
             {
                 // successfully stamped, play popup
-<<<<<<< HEAD
                 var stampPaperOtherMessage = Loc.GetString("paper-component-action-stamp-paper-other",
                         ("user", Identity.Entity(args.User, EntityManager)),
                         ("target", Identity.Entity(args.Target, EntityManager)),
@@ -132,12 +127,6 @@
                 var stampPaperSelfMessage = Loc.GetString("paper-component-action-stamp-paper-self",
                         ("target", Identity.Entity(args.Target, EntityManager)),
                         ("stamp", args.Used));
-=======
-                var stampPaperOtherMessage = Loc.GetString("paper-component-action-stamp-paper-other", ("user", Identity.Entity(args.User, EntityManager)), ("target", Identity.Entity(args.Target, EntityManager)), ("stamp", args.Used));
-                _popupSystem.PopupEntity(stampPaperOtherMessage, args.User, Filter.PvsExcept(args.User, entityManager: EntityManager), true);
-
-                var stampPaperSelfMessage = Loc.GetString("paper-component-action-stamp-paper-self", ("target", Identity.Entity(args.Target, EntityManager)), ("stamp", args.Used));
->>>>>>> ee4809a2
                 _popupSystem.PopupEntity(stampPaperSelfMessage, args.User, args.User);
 
                 _audio.PlayPvs(stampComp.Sound, uid);
